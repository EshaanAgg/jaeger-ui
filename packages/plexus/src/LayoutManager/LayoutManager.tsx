// Copyright (c) 2017 Uber Technologies, Inc.
//
// Licensed under the Apache License, Version 2.0 (the "License");
// you may not use this file except in compliance with the License.
// You may obtain a copy of the License at
//
// http://www.apache.org/licenses/LICENSE-2.0
//
// Unless required by applicable law or agreed to in writing, software
// distributed under the License is distributed on an "AS IS" BASIS,
// WITHOUT WARRANTIES OR CONDITIONS OF ANY KIND, either express or implied.
// See the License for the specific language governing permissions and
// limitations under the License.

import { ECoordinatorPhase, TLayoutOptions, TUpdate } from './types';
import { TCancelled, TEdge, TLayoutDone, TPendingLayoutResult, TPositionsDone, TSizeVertex } from '../types';

import Coordinator from './Coordinator';

type TPendingResult<T, U> = {
  id: number;
  isPositionsResolved: boolean;
  resolvePositions?: (result: TCancelled | TPositionsDone<T>) => void;
  resolveLayout?: (result: TCancelled | TLayoutDone<T, U>) => void;
};

export default class LayoutManager {
  layoutId: number;
  coordinator: Coordinator;
  pendingResult: TPendingResult<any, any> | null;
  options: TLayoutOptions | void;

  constructor(options: TLayoutOptions | void) {
    this.options = options;
    this.layoutId = 0;
    this.coordinator = new Coordinator(this._handleUpdate);
    this.pendingResult = null;
  }

  getLayout<T, U>(edges: TEdge<U>[], vertices: TSizeVertex<T>[]): TPendingLayoutResult<T, U> {
    this._cancelPending();
    this.layoutId++;
    const id = this.layoutId;
    this.coordinator.getLayout(id, edges, vertices, this.options);
    this.pendingResult = { id, isPositionsResolved: false };
    const positions: Promise<TCancelled | TPositionsDone<T>> = new Promise(resolve => {
      if (this.pendingResult && id === this.pendingResult.id) {
        this.pendingResult.resolvePositions = resolve;
      }
    });
    const layout: Promise<TCancelled | TLayoutDone<T, U>> = new Promise(resolve => {
      if (this.pendingResult && id === this.pendingResult.id) {
        this.pendingResult.resolveLayout = resolve;
      }
    });
    return { layout, positions };
  }

  stopAndRelease() {
    this._cancelPending();
    this.coordinator.stopAndRelease();
  }

  _cancelPending() {
    const pending = this.pendingResult;
    if (pending) {
      if (!pending.isPositionsResolved && pending.resolvePositions) {
        pending.resolvePositions({ isCancelled: true });
        pending.isPositionsResolved = true;
      }
      if (pending.resolveLayout) {
        pending.resolveLayout({ isCancelled: true });
      }
      this.pendingResult = null;
    }
  }

<<<<<<< HEAD
  // _handleUpdate = (data: TUpdate<T, U>) => {
=======
>>>>>>> 219aa76e
  _handleUpdate = (data: TUpdate<any, any>) => {
    const pendingResult = this.pendingResult;
    if (!pendingResult || data.layoutId !== pendingResult.id) {
      return;
    }
    if (data.type === ECoordinatorPhase.Positions) {
      const { isPositionsResolved, resolvePositions } = pendingResult;
      if (isPositionsResolved) {
        // eslint-disable-next-line no-console
        console.warn('Duplicate positiosn update', data);
        return;
      }
      const { graph, vertices } = data;
      if (!vertices || !resolvePositions) {
        // make flow happy
        throw new Error('Invalid state');
      }
      pendingResult.isPositionsResolved = true;
      resolvePositions({
        graph,
        vertices,
        isCancelled: false,
      });
    } else if (data.type === ECoordinatorPhase.Done) {
      const { resolveLayout } = pendingResult;
      const { edges, graph, vertices } = data;
      if (!edges || !vertices || !resolveLayout) {
        // make flow happy
        throw new Error('Invalid state');
      }
      this.pendingResult = null;
      resolveLayout({
        edges,
        graph,
        vertices,
        isCancelled: false,
      });
    } else {
      throw new Error('Unrecognized update type');
    }
  };
}<|MERGE_RESOLUTION|>--- conflicted
+++ resolved
@@ -75,10 +75,6 @@
     }
   }
 
-<<<<<<< HEAD
-  // _handleUpdate = (data: TUpdate<T, U>) => {
-=======
->>>>>>> 219aa76e
   _handleUpdate = (data: TUpdate<any, any>) => {
     const pendingResult = this.pendingResult;
     if (!pendingResult || data.layoutId !== pendingResult.id) {
