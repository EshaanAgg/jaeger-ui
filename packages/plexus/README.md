--- conflicted
+++ resolved
@@ -505,11 +505,7 @@
 | splines | `string = "true"` |
 |  | GraphViz [splines](https://www.graphviz.org/doc/info/attrs.html#d:splines) graph attribute.<br>&nbsp; |
 | sep | `number = 0.5` |
-<<<<<<< HEAD
-|  | GraphViz [sep](https://www.graphviz.org/doc/info/attrs.html#d:sep) graph attribute, which defines the space margin around nodes.s<br>&nbsp; |
-=======
 |  | GraphViz [sep](https://www.graphviz.org/doc/info/attrs.html#d:sep) graph attribute, which defines the space margin around nodes.<br>&nbsp; |
->>>>>>> 219aa76e
 | rankdir | `'TB' \| 'LR' \| 'BT' \| 'RL' = 'LR'` |
 |  | GraphViz [rankdir](https://www.graphviz.org/doc/info/attrs.html#d:rankdir) graph attribute, which defines the orientation of the layout.<br>&nbsp; |
 | ranksep | `number = 5` |
@@ -617,11 +613,7 @@
 | measureNode | `TMeasureNodeFn` _See below for details on this type._ |
 |  | Overrides the default measuring of nodes.<br>&nbsp; |
 
-<<<<<<< HEAD
-sThe types for `setOnNode` and `renderNode` are distinct from the corresponding fields on a non-measurable nodes layer in that the first argument is the `TVertex`, and the `TLayoutVertex` argument is **only available after initial render**.
-=======
 The types for `setOnNode` and `renderNode` are distinct from the corresponding fields on a non-measurable nodes layer in that the first argument is the `TVertex`, and the `TLayoutVertex` argument is **only available after initial render**.
->>>>>>> 219aa76e
 
 The type for `setOnNode` is similar to that of `setOnContainer` in that the value can also be either an object of props, a factory function, or an array of either.
 
