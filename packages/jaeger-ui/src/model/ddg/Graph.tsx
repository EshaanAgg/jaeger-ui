// Copyright (c) 2019 Uber Technologies, Inc.
//
// Licensed under the Apache License, Version 2.0 (the "License");
// you may not use this file except in compliance with the License.
// You may obtain a copy of the License at
//
// http://www.apache.org/licenses/LICENSE-2.0
//
// Unless required by applicable law or agreed to in writing, software
// distributed under the License is distributed on an "AS IS" BASIS,
// WITHOUT WARRANTIES OR CONDITIONS OF ANY KIND, either express or implied.
// See the License for the specific language governing permissions and
// limitations under the License.

import memoize from 'lru-memoize';

import { TEdge } from '@jaegertracing/plexus/lib/types';

import { decode } from './visibility-codec';

import { PathElem, TDdgDensity, TDdgDistanceToPathElems, TDdgModel, TDdgVertex } from './types';

export default class Graph {
<<<<<<< HEAD
  private readonly density: TDdgDensity;
  private distanceToPathElems: TDdgDistanceToPathElems;
  private pathElemToEdge: Map<PathElem, TEdge>;
  private pathElemToVertex: Map<PathElem, TDdgVertex>;
  private readonly showOp: boolean;
  private vertexToPathElems: Map<TDdgVertex, Set<PathElem>>;
  private vertices: Map<string, TDdgVertex>;
  private visIdxToPathElem: PathElem[];

  constructor({ ddgModel, density, showOp }: { ddgModel: TDdgModel; density: TDdgDensity; showOp: boolean }) {
    this.density = density;
=======
  private readonly distanceToPathElems: TDdgDistanceToPathElems;
  private readonly pathElemToEdge: Map<PathElem, TEdge>;
  private readonly pathElemToVertex: Map<PathElem, TDdgVertex>;
  private readonly showOp: boolean;
  private readonly vertexToPathElems: Map<TDdgVertex, Set<PathElem>>;
  private readonly vertices: Map<string, TDdgVertex>;
  private readonly visIdxToPathElem: PathElem[];

  constructor({ ddgModel, showOp }: { ddgModel: TDdgModel; showOp: boolean }) {
>>>>>>> 0bde55b6
    this.distanceToPathElems = ddgModel.distanceToPathElems;
    this.pathElemToEdge = new Map();
    this.pathElemToVertex = new Map();
    this.showOp = showOp;
    this.vertexToPathElems = new Map();
    this.vertices = new Map();
    this.visIdxToPathElem = ddgModel.visIdxToPathElem;

    ddgModel.visIdxToPathElem.forEach(pathElem => {
      // If there is a compatible vertex for this pathElem, use it, else, make a new vertex
      const key = this.getVertexKey(pathElem);
      let vertex: TDdgVertex | undefined = this.vertices.get(key);
      if (!vertex) {
        const isFocalNode = !pathElem.distance;
        vertex = {
          key,
          isFocalNode,
          service: pathElem.operation.service.name,
<<<<<<< HEAD
          operation: this.showOp ? pathElem.operation.name : null,
=======
          operation: this.showOp || isFocalNode ? pathElem.operation.name : null,
>>>>>>> 0bde55b6
        };
        this.vertices.set(key, vertex);
        this.vertexToPathElems.set(vertex, new Set());
      }

      // Link pathElem to its vertex
      this.pathElemToVertex.set(pathElem, vertex);

      const pathElemsForVertex = this.vertexToPathElems.get(vertex);

      /* istanbul ignore next */
      if (!pathElemsForVertex) {
        throw new Error(`Vertex exists without pathElems, vertex: ${vertex}`);
      }

      // If the newly-visible PathElem is not the focalNode, it needs to be connected to the rest of the graph
      const connectedElem = pathElem.focalSideNeighbor;
      if (connectedElem) {
        const connectedVertex = this.pathElemToVertex.get(connectedElem);
        // If the connectedElem does not have a vertex, then the current pathElem cannot be connected to the
        // focalNode
        if (!connectedVertex) {
          throw new Error(`Non-focal pathElem cannot be connected to graph. PathElem: ${pathElem}`);
        }

        // Create edge connecting current vertex to connectedVertex
        const newEdge =
          pathElem.distance > 0
            ? {
                from: connectedVertex.key,
                to: vertex.key,
              }
            : {
                from: vertex.key,
                to: connectedVertex.key,
              };

        // Check if equivalent edge already exists
        let existingEdge: TEdge | undefined;
        const elemArr = Array.from(pathElemsForVertex);
        for (let i = 0; i < elemArr.length; i += 1) {
          const edge = this.pathElemToEdge.get(elemArr[i]);
          // With PPE as the only supported heuristic, the following two lines cannot be fully tested
          if (edge) {
            if (edge.to === newEdge.to && edge.from === newEdge.from) {
              existingEdge = edge;
              break;
            }
          }
        }

        // Prefer existing edge, else use new edge
        this.pathElemToEdge.set(pathElem, existingEdge || newEdge);
      }

      // Link vertex back to this pathElem
      pathElemsForVertex.add(pathElem);
    });
  }

  // This function assumes the density is set to PPE with distinct operations
  // It is a class property so that it can be aware of density in late-alpha
  //
  // It might make sense to live on PathElem so that pathElems can be compared when checking how many
  // inbound/outbound edges are visible for a vertex, but maybe not as vertices could be densitiy-aware and
  // provide that to this fn. could also be property on pathElem that gets set by showElems
  // tl;dr may move in late-alpha
  private getVertexKey = (pathElem: PathElem): string => {
<<<<<<< HEAD
    const elemToStr = this.showOp
      ? ({ operation }: PathElem) => `${operation.service.name}----${operation.name}`
      : ({ operation }: PathElem) => operation.service.name;

    switch (this.density) {
      case TDdgDensity.MostConcise: {
        return elemToStr(pathElem);
      }
      case TDdgDensity.UpstreamVsDownstream: {
        return `${elemToStr(pathElem)}=${Math.sign(pathElem.distance)}`;
      }
      case TDdgDensity.PreventPathEntanglement:
      case TDdgDensity.ExternalVsInternal: {
        const decorate =
          this.density === TDdgDensity.ExternalVsInternal
            ? (str: string) => `${str}${pathElem.isExternal ? '----external' : ''}`
            : (str: string) => str;
        const { memberIdx, memberOf } = pathElem;
        const { focalIdx, members } = memberOf;

        return decorate(
          members
            .slice(Math.min(focalIdx, memberIdx), Math.max(focalIdx, memberIdx) + 1)
            .map(elemToStr)
            .join('____')
        );
      }
      default: {
        throw new Error(
          `Density: ${this.density} has not been implemented, try one of these: ${JSON.stringify(
            TDdgDensity,
            null,
            2
          )}`
        );
      }
    }
=======
    const { memberIdx, memberOf } = pathElem;
    const { focalIdx, members } = memberOf;
    const keySegmentFn = this.showOp
      ? ({ operation }: PathElem) => `${operation.service.name}----${operation.name}`
      : // Always show the operation for the focal node, i.e. when distance === 0
        ({ distance, operation }: PathElem) =>
          distance === 0 ? `${operation.service.name}----${operation.name}` : operation.service.name;

    return members
      .slice(Math.min(focalIdx, memberIdx), Math.max(focalIdx, memberIdx) + 1)
      .map(keySegmentFn)
      .join('____');
>>>>>>> 0bde55b6
  };

  public getVisible: (visEncoding?: string) => { edges: TEdge[]; vertices: TDdgVertex[] } = memoize(10)(
    (visEncoding?: string): { edges: TEdge[]; vertices: TDdgVertex[] } => {
      const edges: Set<TEdge> = new Set();
      const vertices: Set<TDdgVertex> = new Set();
      const pathElems =
        visEncoding == null
          ? ([] as PathElem[]).concat(
              this.distanceToPathElems.get(-2) || [],
              this.distanceToPathElems.get(-1) || [],
              this.distanceToPathElems.get(0) || [],
              this.distanceToPathElems.get(1) || [],
              this.distanceToPathElems.get(2) || []
            )
          : decode(visEncoding)
              .map(visIdx => this.visIdxToPathElem[visIdx])
              .filter(Boolean);

      pathElems.forEach(pathElem => {
        const edge = this.pathElemToEdge.get(pathElem);
        if (edge) edges.add(edge);
        const vertex = this.pathElemToVertex.get(pathElem);
        if (vertex) vertices.add(vertex);
        else throw new Error(`PathElem wasn't present in initial model: ${pathElem}`);
      });

      return {
        edges: Array.from(edges),
        vertices: Array.from(vertices),
      };
    }
  );

  public getVisibleUiFindMatches: (uiFind?: string, visEncoding?: string) => Set<TDdgVertex> = memoize(10)(
    (uiFind?: string, visEncoding?: string): Set<TDdgVertex> => {
      const vertexSet: Set<TDdgVertex> = new Set();
      if (!uiFind) return vertexSet;

      const uiFindArr = uiFind
        .trim()
        .toLowerCase()
        .split(' ');
      const { vertices } = this.getVisible(visEncoding);
      for (let i = 0; i < vertices.length; i++) {
        const { service, operation } = vertices[i];
        const svc = service.toLowerCase();
        const op = operation && operation.toLowerCase();
        for (let j = 0; j < uiFindArr.length; j++) {
          if (svc.includes(uiFindArr[j]) || (op && op.includes(uiFindArr[j]))) {
            vertexSet.add(vertices[i]);
            break;
          }
        }
      }

      return vertexSet;
    }
  );

  // eslint-disable-next-line consistent-return
  public getVisiblePathElems = (vertexKey: string, visEncoding?: string): PathElem[] | undefined => {
    const vertex = this.vertices.get(vertexKey);
    if (vertex) {
      const pathElems = this.vertexToPathElems.get(vertex);
      if (pathElems && pathElems.size) {
        const visIndices = visEncoding ? new Set(decode(visEncoding)) : undefined;
        return Array.from(pathElems).filter(elem => {
          return visIndices ? visIndices.has(elem.visibilityIdx) : Math.abs(elem.distance) < 3;
        });
      }
    }
  };
}

export const makeGraph = memoize(10)(
<<<<<<< HEAD
  (ddgModel: TDdgModel, showOp: boolean, density: TDdgDensity) => new Graph({ ddgModel, density, showOp })
=======
  (ddgModel: TDdgModel, showOp: boolean) => new Graph({ ddgModel, showOp })
>>>>>>> 0bde55b6
);<|MERGE_RESOLUTION|>--- conflicted
+++ resolved
@@ -21,19 +21,7 @@
 import { PathElem, TDdgDensity, TDdgDistanceToPathElems, TDdgModel, TDdgVertex } from './types';
 
 export default class Graph {
-<<<<<<< HEAD
   private readonly density: TDdgDensity;
-  private distanceToPathElems: TDdgDistanceToPathElems;
-  private pathElemToEdge: Map<PathElem, TEdge>;
-  private pathElemToVertex: Map<PathElem, TDdgVertex>;
-  private readonly showOp: boolean;
-  private vertexToPathElems: Map<TDdgVertex, Set<PathElem>>;
-  private vertices: Map<string, TDdgVertex>;
-  private visIdxToPathElem: PathElem[];
-
-  constructor({ ddgModel, density, showOp }: { ddgModel: TDdgModel; density: TDdgDensity; showOp: boolean }) {
-    this.density = density;
-=======
   private readonly distanceToPathElems: TDdgDistanceToPathElems;
   private readonly pathElemToEdge: Map<PathElem, TEdge>;
   private readonly pathElemToVertex: Map<PathElem, TDdgVertex>;
@@ -42,8 +30,8 @@
   private readonly vertices: Map<string, TDdgVertex>;
   private readonly visIdxToPathElem: PathElem[];
 
-  constructor({ ddgModel, showOp }: { ddgModel: TDdgModel; showOp: boolean }) {
->>>>>>> 0bde55b6
+  constructor({ ddgModel, density, showOp }: { ddgModel: TDdgModel; density: TDdgDensity; showOp: boolean }) {
+    this.density = density;
     this.distanceToPathElems = ddgModel.distanceToPathElems;
     this.pathElemToEdge = new Map();
     this.pathElemToVertex = new Map();
@@ -62,11 +50,7 @@
           key,
           isFocalNode,
           service: pathElem.operation.service.name,
-<<<<<<< HEAD
-          operation: this.showOp ? pathElem.operation.name : null,
-=======
           operation: this.showOp || isFocalNode ? pathElem.operation.name : null,
->>>>>>> 0bde55b6
         };
         this.vertices.set(key, vertex);
         this.vertexToPathElems.set(vertex, new Set());
@@ -135,10 +119,11 @@
   // provide that to this fn. could also be property on pathElem that gets set by showElems
   // tl;dr may move in late-alpha
   private getVertexKey = (pathElem: PathElem): string => {
-<<<<<<< HEAD
     const elemToStr = this.showOp
       ? ({ operation }: PathElem) => `${operation.service.name}----${operation.name}`
-      : ({ operation }: PathElem) => operation.service.name;
+      : // Always show the operation for the focal node, i.e. when distance === 0
+        ({ distance, operation }: PathElem) =>
+          distance === 0 ? `${operation.service.name}----${operation.name}` : operation.service.name;
 
     switch (this.density) {
       case TDdgDensity.MostConcise: {
@@ -173,20 +158,6 @@
         );
       }
     }
-=======
-    const { memberIdx, memberOf } = pathElem;
-    const { focalIdx, members } = memberOf;
-    const keySegmentFn = this.showOp
-      ? ({ operation }: PathElem) => `${operation.service.name}----${operation.name}`
-      : // Always show the operation for the focal node, i.e. when distance === 0
-        ({ distance, operation }: PathElem) =>
-          distance === 0 ? `${operation.service.name}----${operation.name}` : operation.service.name;
-
-    return members
-      .slice(Math.min(focalIdx, memberIdx), Math.max(focalIdx, memberIdx) + 1)
-      .map(keySegmentFn)
-      .join('____');
->>>>>>> 0bde55b6
   };
 
   public getVisible: (visEncoding?: string) => { edges: TEdge[]; vertices: TDdgVertex[] } = memoize(10)(
@@ -263,9 +234,5 @@
 }
 
 export const makeGraph = memoize(10)(
-<<<<<<< HEAD
   (ddgModel: TDdgModel, showOp: boolean, density: TDdgDensity) => new Graph({ ddgModel, density, showOp })
-=======
-  (ddgModel: TDdgModel, showOp: boolean) => new Graph({ ddgModel, showOp })
->>>>>>> 0bde55b6
 );