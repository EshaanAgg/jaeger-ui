--- conflicted
+++ resolved
@@ -21,22 +21,13 @@
 import { PathElem, TDdgDistanceToPathElems, TDdgModel, TDdgVertex } from './types';
 
 export default class Graph {
-<<<<<<< HEAD
-  private distanceToPathElems: TDdgDistanceToPathElems;
-  private pathElemToEdge: Map<PathElem, TEdge>;
-  private pathElemToVertex: Map<PathElem, TDdgVertex>;
-  private readonly showOp: boolean;
-  private vertexToPathElems: Map<TDdgVertex, Set<PathElem>>;
-  private vertices: Map<string, TDdgVertex>;
-  private visIdxToPathElem: PathElem[];
-=======
   private readonly distanceToPathElems: TDdgDistanceToPathElems;
   private readonly pathElemToEdge: Map<PathElem, TEdge>;
   private readonly pathElemToVertex: Map<PathElem, TDdgVertex>;
+  private readonly showOp: boolean;
   private readonly vertexToPathElems: Map<TDdgVertex, Set<PathElem>>;
   private readonly vertices: Map<string, TDdgVertex>;
   private readonly visIdxToPathElem: PathElem[];
->>>>>>> c6788b59
 
   constructor({ ddgModel, showOp }: { ddgModel: TDdgModel; showOp: boolean }) {
     this.distanceToPathElems = ddgModel.distanceToPathElems;
