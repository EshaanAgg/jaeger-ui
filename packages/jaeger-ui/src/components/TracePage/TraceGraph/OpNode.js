--- conflicted
+++ resolved
@@ -16,20 +16,16 @@
 
 import * as React from 'react';
 import { Popover } from 'antd';
-<<<<<<< HEAD
 import cx from 'classnames';
 import _get from 'lodash/get';
 import _map from 'lodash/map';
 import _memoize from 'lodash/memoize';
 import { connect } from 'react-redux';
 
+import CopyIcon from '../../common/CopyIcon';
 import { extractUIFindFromState } from '../../common/UIFindInput';
+import colorGenerator from '../../../utils/color-generator';
 import filterSpans from '../../../utils/filter-spans';
-=======
-
-import CopyIcon from '../../common/CopyIcon';
->>>>>>> f66f7375
-import colorGenerator from '../../../utils/color-generator';
 
 import type { PVertex, DenseSpan } from '../../../model/trace-dag/types';
 
